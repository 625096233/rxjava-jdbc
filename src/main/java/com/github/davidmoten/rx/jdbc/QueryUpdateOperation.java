--- conflicted
+++ resolved
@@ -17,244 +17,7 @@
  */
 class QueryUpdateOperation {
 
-<<<<<<< HEAD
-	private static final Logger log = LoggerFactory
-			.getLogger(QueryUpdateOperation.class);
-
-	/**
-	 * Returns an Observable of the results of pushing one set of parameters
-	 * through a select query.
-	 * 
-	 * @param params
-	 *            one set of parameters to be run with the query
-	 * @return
-	 */
-	static Observable<Integer> execute(QueryUpdate query,
-			List<Parameter> parameters) {
-		return Observable.create(new QueryUpdateOnSubscribe(query, parameters));
-	}
-
-	private static class QueryUpdateOnSubscribe implements OnSubscribe<Integer> {
-
-		private boolean keepGoing = true;
-
-		/**
-		 * Special sql command that brings about a rollback.
-		 */
-		private static final String ROLLBACK = "rollback";
-
-		/**
-		 * Special sql command that brings about a commit.
-		 */
-		private static final String COMMIT = "commit";
-
-		/**
-		 * The query to be executed.
-		 */
-		private final QueryUpdate query;
-
-		/**
-		 * The parameters to run the query against (may be a subset of the query
-		 * parameters specified in the query because the query may be run
-		 * multiple times with multiple sets of parameters).
-		 */
-		private final List<Parameter> parameters;
-
-		/**
-		 * Query connection.
-		 */
-		private Connection con;
-
-		/**
-		 * Prepared statement for the query.
-		 */
-		private PreparedStatement ps;
-
-		/**
-		 * Constructor.
-		 * 
-		 * @param query
-		 * @param parameters
-		 */
-		private QueryUpdateOnSubscribe(QueryUpdate query,
-				List<Parameter> parameters) {
-			this.query = query;
-			this.parameters = parameters;
-		}
-
-		@Override
-		public void call(Subscriber<? super Integer> subscriber) {
-			try {
-
-				getConnection();
-
-				if (isCommit())
-					performCommit(subscriber);
-				else if (isRollback())
-					performRollback(subscriber);
-				else
-					performUpdate(subscriber);
-
-				complete(subscriber);
-
-			} catch (Exception e) {
-				handleException(e, subscriber);
-			} finally {
-				close();
-			}
-		}
-
-		/**
-		 * Gets the current connection.
-		 */
-		private void getConnection() {
-			log.debug("getting connection");
-			con = query.context().connectionProvider().get();
-			log.debug("cp=" + query.context().connectionProvider());
-		}
-
-		/**
-		 * Returns true if and only if the sql statement is a commit command.
-		 * 
-		 * @return if is commit
-		 */
-		private boolean isCommit() {
-			return query.sql().equals(COMMIT);
-		}
-
-		/**
-		 * Returns true if and only if the sql statement is a rollback command.
-		 * 
-		 * @return if is rollback
-		 */
-		private boolean isRollback() {
-			return query.sql().equals(ROLLBACK);
-		}
-
-		/**
-		 * Commits the current transaction. Throws {@link RuntimeException} if
-		 * connection is in autoCommit mode.
-		 * 
-		 * @param subscriber
-		 */
-		private void performCommit(Subscriber<? super Integer> subscriber) {
-			checkSubscription(subscriber);
-			if (!keepGoing)
-				return;
-
-			log.debug("committing");
-			Conditions.checkTrue(!Util.isAutoCommit(con));
-			Util.commit(con);
-
-			checkSubscription(subscriber);
-			if (!keepGoing)
-				return;
-
-			subscriber.onNext(Integer.valueOf(1));
-			log.debug("committed");
-		}
-
-		/**
-		 * Rolls back the current transaction. Throws {@link RuntimeException}
-		 * if connection is in autoCommit mode.
-		 * 
-		 * @param subscriber
-		 */
-		private void performRollback(Subscriber<? super Integer> subscriber) {
-			log.debug("rolling back");
-			Conditions.checkTrue(!Util.isAutoCommit(con));
-			Util.rollback(con);
-			subscriber.onNext(Integer.valueOf(0));
-			log.debug("rolled back");
-		}
-
-		/**
-		 * Executes the prepared statement.
-		 * 
-		 * @param subscriber
-		 * 
-		 * @throws SQLException
-		 */
-		private void performUpdate(Subscriber<? super Integer> subscriber)
-				throws SQLException {
-			checkSubscription(subscriber);
-			if (!keepGoing)
-				return;
-
-			ps = con.prepareStatement(query.sql());
-			Util.setParameters(ps, parameters);
-
-			checkSubscription(subscriber);
-			if (!keepGoing)
-				return;
-
-			int count;
-			try {
-				log.debug("executing ps=" + ps);
-				count = ps.executeUpdate();
-				log.debug("executed ps=" + ps);
-			} catch (SQLException e) {
-				throw new SQLException("failed to execute sql=" + query.sql() + " with parameters "+ parameters,
-						e);
-			}
-
-			checkSubscription(subscriber);
-			if (!keepGoing)
-				return;
-			log.debug("onNext");
-			subscriber.onNext((count));
-		}
-
-		/**
-		 * Notify observer that sequence is complete.
-		 * 
-		 * @param subscriber
-		 */
-		private void complete(Subscriber<? super Integer> subscriber) {
-			if (!subscriber.isUnsubscribed()) {
-				log.debug("onCompleted");
-				subscriber.onCompleted();
-			} else
-				log.debug("unsubscribed");
-		}
-
-		/**
-		 * Notify observer of an error.
-		 * 
-		 * @param e
-		 * @param subscriber
-		 */
-		private void handleException(Exception e,
-				Subscriber<? super Integer> subscriber) {
-			log.debug("onError: " + e.getMessage());
-			if (subscriber.isUnsubscribed())
-				log.debug("unsubscribed");
-			else {
-				subscriber.onError(e);
-			}
-		}
-
-		/**
-		 * Cancels a running PreparedStatement, closing it and the current
-		 * Connection but only if auto commit mode.
-		 */
-		private void close() {
-			Util.closeQuietly(ps);
-			if (isCommit() || isRollback())
-				Util.closeQuietly(con);
-			else
-				Util.closeQuietlyIfAutoCommit(con);
-		}
-
-		private void checkSubscription(Subscriber<? super Integer> subscriber) {
-			if (subscriber.isUnsubscribed()) {
-				keepGoing = false;
-				log.debug("unsubscribing");
-			}
-		}
-
-	}
-=======
+
     private static final Logger log = LoggerFactory.getLogger(QueryUpdateOperation.class);
 
     /**
@@ -485,5 +248,4 @@
         }
 
     }
->>>>>>> 3f1776c6
 }